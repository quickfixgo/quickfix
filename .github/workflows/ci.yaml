name: CI
on:
  push:
    tags:
      - v*
    branches:
      - master
      - main
  pull_request:
    branches:
      - master
      - main
permissions:
  contents: read

jobs:
  golangci:
    permissions:
      contents: read  # for actions/checkout to fetch code
      pull-requests: read  # for golangci/golangci-lint-action to fetch pull requests
    name: Linter
    runs-on: ubuntu-latest
    steps:
      - uses: actions/checkout@v4

      - uses: actions/setup-go@v5
        with:
          go-version: '1.24'
          cache: false

      - uses: actions/cache@v4
        with:
          path: |
            ~/.cache/golangci-lint
          key: ${{ runner.os }}-golangci-lint-${{ hashFiles('**/go.sum') }}
          restore-keys: |
            ${{ runner.os }}-golangci-lint-
        timeout-minutes: 2

      - name: golangci-lint
        uses: golangci/golangci-lint-action@v6
        with:
<<<<<<< HEAD
          version: v1.64.5
=======
          version: v1.64.6
>>>>>>> 90fde31c

  build:
    name: Build Source
    runs-on: ubuntu-latest
    strategy:
      matrix:
        go: ['1.24']
    steps:
      - uses: actions/checkout@v4

      - uses: actions/setup-go@v5
        with:
          go-version: ${{ matrix.go }}
          cache: false

      - uses: actions/cache@v4
        with:
          path: |
            ~/.cache/go-build
            ~/go/pkg/mod
          key: ${{ runner.os }}-go-${{ hashFiles('**/go.sum') }}
          restore-keys: |
            ${{ runner.os }}-go-
        timeout-minutes: 2

      - name: Build
        run: make build-src

  unittest:
    name: Unit Tests
    runs-on: ubuntu-latest
    strategy:
      matrix:
        go: ['1.24']
    steps:
      - uses: actions/checkout@v4

      - uses: actions/setup-go@v5
        with:
          go-version: ${{ matrix.go }}
          cache: false

      - uses: actions/cache/restore@v4
        with:
          path: |
            ~/.cache/go-build
            ~/go/pkg/mod
          key: ${{ runner.os }}-go-${{ hashFiles('**/go.sum') }}
          restore-keys: |
            ${{ runner.os }}-go-
        timeout-minutes: 2

      - name: Start MongoDB
        uses: supercharge/mongodb-github-action@1.12.0
        with:
          mongodb-replica-set: replicaset

      - name: Unit test
        env:
          MONGODB_TEST_CXN: mongodb://localhost:27017
        run: make test-ci

  servermem:
    name: Server MemoryStore Suite
    runs-on: ubuntu-latest
    strategy:
      matrix:
        go: ['1.24']
        fix-version:
          - fix40
          - fix41
          - fix42
          - fix43
          - fix44
          - fix50
          - fix50sp1
          - fix50sp2
    steps:
      - uses: actions/checkout@v4

      - uses: actions/setup-go@v5
        with:
          go-version: ${{ matrix.go }}
          cache: false

      - uses: actions/cache/restore@v4
        with:
          path: |
            ~/.cache/go-build
            ~/go/pkg/mod
          key: ${{ runner.os }}-go-${{ hashFiles('**/go.sum') }}
          restore-keys: |
            ${{ runner.os }}-go-
        timeout-minutes: 2

      - name: Install ruby
        uses: ruby/setup-ruby@v1
        with:
          ruby-version: '3.0'

      - name: Acceptance test
        env:
          GO111MODULE: on
          FIX_TEST: ${{ matrix.fix-version }}
          STORE_TYPE: memory
          ACCEPTANCE_SET: server
        run: make generate-ci && make build && make $FIX_TEST
      - name: Acceptance test with udecimal
        env:
          GO111MODULE: on
          FIX_TEST: ${{ matrix.fix-version }}
          STORE_TYPE: memory
          ACCEPTANCE_SET: server
        run: make generate-ci-udecimal && make build && make $FIX_TEST

  serverfile:
    name: Server FileStore Suite
    runs-on: ubuntu-latest
    strategy:
      matrix:
        go: ['1.24']
        fix-version:
          - fix40
          - fix41
          - fix42
          - fix43
          - fix44
          - fix50
          - fix50sp1
          - fix50sp2
    steps:
      - uses: actions/checkout@v4

      - uses: actions/setup-go@v5
        with:
          go-version: ${{ matrix.go }}
          cache: false

      - uses: actions/cache/restore@v4
        with:
          path: |
            ~/.cache/go-build
            ~/go/pkg/mod
          key: ${{ runner.os }}-go-${{ hashFiles('**/go.sum') }}
          restore-keys: |
            ${{ runner.os }}-go-
        timeout-minutes: 2

      - name: Install ruby
        uses: ruby/setup-ruby@v1
        with:
          ruby-version: '3.0'

      - name: Acceptance test
        env:
          GO111MODULE: on
          FIX_TEST: ${{ matrix.fix-version }}
          STORE_TYPE: file
          ACCEPTANCE_SET: server
        run: make generate-ci && make build && make $FIX_TEST
      - name: Acceptance test with udecimal
        env:
          GO111MODULE: on
          FIX_TEST: ${{ matrix.fix-version }}
          STORE_TYPE: file
          ACCEPTANCE_SET: server
        run: make generate-ci-udecimal && make build && make $FIX_TEST

  servermongo:
    name: Server MongoStore Suite
    runs-on: ubuntu-latest
    strategy:
      matrix:
        go: ['1.24']
        fix-version:
          - fix40
          - fix41
          - fix42
          - fix43
          - fix44
          - fix50
          - fix50sp1
          - fix50sp2
    steps:
      - uses: actions/checkout@v4

      - uses: actions/setup-go@v5
        with:
          go-version: ${{ matrix.go }}
          cache: false

      - uses: actions/cache/restore@v4
        with:
          path: |
            ~/.cache/go-build
            ~/go/pkg/mod
          key: ${{ runner.os }}-go-${{ hashFiles('**/go.sum') }}
          restore-keys: |
            ${{ runner.os }}-go-
        timeout-minutes: 2

      - name: Start MongoDB
        uses: supercharge/mongodb-github-action@1.12.0
        with:
          mongodb-replica-set: replicaset

      - name: Install ruby
        uses: ruby/setup-ruby@v1
        with:
          ruby-version: '3.0'

      - name: Acceptance test
        env:
          GO111MODULE: on
          MONGODB_TEST_CXN: mongodb://localhost:27017
          FIX_TEST: ${{ matrix.fix-version }}
          STORE_TYPE: mongo
          ACCEPTANCE_SET: server
        run: make generate-ci && make build && make $FIX_TEST
      - name: Acceptance test with udecimal
        env:
          GO111MODULE: on
          FIX_TEST: ${{ matrix.fix-version }}
          STORE_TYPE: mongo
          ACCEPTANCE_SET: server
        run: make generate-ci-udecimal && make build && make $FIX_TEST

  resendreqchunksize:
    name: ResendRequestChunkSize Suite
    runs-on: ubuntu-latest
    strategy:
      matrix:
        go: ['1.24']
        fix-version:
          - fix40
          - fix41
          - fix42
          - fix43
          - fix44
          - fix50
          - fix50sp1
          - fix50sp2
    steps:
      - uses: actions/checkout@v4

      - uses: actions/setup-go@v5
        with:
          go-version: ${{ matrix.go }}
          cache: false

      - uses: actions/cache/restore@v4
        with:
          path: |
            ~/.cache/go-build
            ~/go/pkg/mod
          key: ${{ runner.os }}-go-${{ hashFiles('**/go.sum') }}
          restore-keys: |
            ${{ runner.os }}-go-
        timeout-minutes: 2

      - name: Install ruby
        uses: ruby/setup-ruby@v1
        with:
          ruby-version: '3.0'

      - name: Acceptance test
        env:
          GO111MODULE: on
          FIX_TEST: ${{ matrix.fix-version }}
          STORE_TYPE: memory
          ACCEPTANCE_SET: resendreqchunksize
        run: make generate-ci && make build && make $FIX_TEST
      - name: Acceptance test with udecimal
        env:
          GO111MODULE: on
          FIX_TEST: ${{ matrix.fix-version }}
          STORE_TYPE: memory
          ACCEPTANCE_SET: resendreqchunksize
        run: make generate-ci-udecimal && make build && make $FIX_TEST

  lastseqnumprocessed:
    name: LastSeqNumProcessed Suite
    runs-on: ubuntu-latest
    strategy:
      matrix:
        go: ['1.24']
        fix-version:
          - fix42
          - fix43
          - fix44
          - fix50
          - fix50sp1
          - fix50sp2
    steps:
      - uses: actions/checkout@v4

      - uses: actions/setup-go@v5
        with:
          go-version: ${{ matrix.go }}
          cache: false

      - uses: actions/cache/restore@v4
        with:
          path: |
            ~/.cache/go-build
            ~/go/pkg/mod
          key: ${{ runner.os }}-go-${{ hashFiles('**/go.sum') }}
          restore-keys: |
            ${{ runner.os }}-go-
        timeout-minutes: 2

      - name: Install ruby
        uses: ruby/setup-ruby@v1
        with:
          ruby-version: '3.0'

      - name: Acceptance test
        env:
          GO111MODULE: on
          FIX_TEST: ${{ matrix.fix-version }}
          STORE_TYPE: memory
          ACCEPTANCE_SET: lastseqnumprocessed
        run: make generate-ci && make build && make $FIX_TEST
      - name: Acceptance test with udecimal
        env:
          GO111MODULE: on
          FIX_TEST: ${{ matrix.fix-version }}
          STORE_TYPE: memory
          ACCEPTANCE_SET: lastseqnumprocessed
        run: make generate-ci-udecimal && make build && make $FIX_TEST

  nextexpectedseqnum:
    name: NextExpectedSeqNum Suite
    runs-on: ubuntu-latest
    strategy:
      matrix:
        go: ['1.24']
        fix-version:
          - fix44
          - fix50
          - fix50sp1
          - fix50sp2
    steps:
      - uses: actions/checkout@v4

      - uses: actions/setup-go@v5
        with:
          go-version: ${{ matrix.go }}
          cache: false

      - uses: actions/cache/restore@v4
        with:
          path: |
            ~/.cache/go-build
            ~/go/pkg/mod
          key: ${{ runner.os }}-go-${{ hashFiles('**/go.sum') }}
          restore-keys: |
            ${{ runner.os }}-go-
        timeout-minutes: 2

      - name: Install ruby
        uses: ruby/setup-ruby@v1
        with:
          ruby-version: '3.0'

      - name: Acceptance test
        env:
          GO111MODULE: on
          FIX_TEST: ${{ matrix.fix-version }}
          STORE_TYPE: memory
          ACCEPTANCE_SET: nextexpectedseqnum
        run: make generate-ci && make build && make $FIX_TEST
      - name: Acceptance test with udecimal
        env:
          GO111MODULE: on
          FIX_TEST: ${{ matrix.fix-version }}
          STORE_TYPE: memory
          ACCEPTANCE_SET: nextexpectedseqnum
        run: make generate-ci-udecimal && make build && make $FIX_TEST<|MERGE_RESOLUTION|>--- conflicted
+++ resolved
@@ -40,11 +40,7 @@
       - name: golangci-lint
         uses: golangci/golangci-lint-action@v6
         with:
-<<<<<<< HEAD
-          version: v1.64.5
-=======
           version: v1.64.6
->>>>>>> 90fde31c
 
   build:
     name: Build Source
@@ -417,6 +413,7 @@
           STORE_TYPE: memory
           ACCEPTANCE_SET: nextexpectedseqnum
         run: make generate-ci && make build && make $FIX_TEST
+
       - name: Acceptance test with udecimal
         env:
           GO111MODULE: on
