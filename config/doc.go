--- conflicted
+++ resolved
@@ -94,17 +94,13 @@
 
 	Full day of week in English, or 3 letter abbreviation (i.e. Monday and Mon are valid)
 
-<<<<<<< HEAD
-Weekdays
+# Weekdays
 
 For daily sessions that are only active on specific days of the week. Use in combination with StartTime and EndTime. Incompatible with StartDay and EndDay. Valid Values:
 
- Comma delimited list of days of the week in English, or 3 letter abbreviation (e.g. "Monday,Tuesday,Wednesday" or "Mon,Tue,Wed" would both be valid values)
-
-EnableLastMsgSeqNumProcessed
-=======
+	Comma delimited list of days of the week in English, or 3 letter abbreviation (e.g. "Monday,Tuesday,Wednesday" or "Mon,Tue,Wed" would both be valid values).
+
 # EnableLastMsgSeqNumProcessed
->>>>>>> 9d2a3c20
 
 Add the last message sequence number processed in the header (optional tag 369).  Valid Values:
 
