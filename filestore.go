--- conflicted
+++ resolved
@@ -36,11 +36,8 @@
 	sessionFile        *os.File
 	senderSeqNumsFile  *os.File
 	targetSeqNumsFile  *os.File
-<<<<<<< HEAD
+	fileSync           bool
 	backupStore        *backupStore
-=======
-	fileSync           bool
->>>>>>> 7ae04db0
 }
 
 // NewFileStoreFactory returns a file-based implementation of MessageStoreFactory
@@ -63,18 +60,6 @@
 	if err != nil {
 		return nil, err
 	}
-<<<<<<< HEAD
-
-	backupStore, err := f.backupFactory.Create(sessionID)
-	if err != nil {
-		fmt.Printf("file store: failed to init backup store, err: %v\n", err)
-	}
-
-	return newFileStore(sessionID, dirname, backupStore)
-}
-
-func newFileStore(sessionID SessionID, dirname string, backupStore *backupStore) (*fileStore, error) {
-=======
 	var fsync bool
 	if sessionSettings.HasSetting(config.FileStoreSync) {
 		fsync, err = sessionSettings.BoolSetting(config.FileStoreSync)
@@ -84,11 +69,15 @@
 	} else {
 		fsync = true //existing behavior is to fsync writes
 	}
-	return newFileStore(sessionID, dirname, fsync)
-}
-
-func newFileStore(sessionID SessionID, dirname string, fileSync bool) (*fileStore, error) {
->>>>>>> 7ae04db0
+	backupStore, err := f.backupFactory.Create(sessionID)
+	if err != nil {
+		fmt.Printf("file store: failed to init backup store, err: %v\n", err)
+	}
+
+	return newFileStore(sessionID, dirname, fsync, backupStore)
+}
+
+func newFileStore(sessionID SessionID, dirname string, fileSync bool, backupStore *backupStore) (*fileStore, error) {
 	if err := os.MkdirAll(dirname, os.ModePerm); err != nil {
 		return nil, err
 	}
@@ -104,11 +93,8 @@
 		sessionFname:       path.Join(dirname, fmt.Sprintf("%s.%s", sessionPrefix, "session")),
 		senderSeqNumsFname: path.Join(dirname, fmt.Sprintf("%s.%s", sessionPrefix, "senderseqnums")),
 		targetSeqNumsFname: path.Join(dirname, fmt.Sprintf("%s.%s", sessionPrefix, "targetseqnums")),
-<<<<<<< HEAD
+		fileSync:           fileSync,
 		backupStore:        backupStore,
-=======
-		fileSync:           fileSync,
->>>>>>> 7ae04db0
 	}
 
 	if err := store.Refresh(); err != nil {
